--- conflicted
+++ resolved
@@ -10,9 +10,6 @@
     "ListenPolicyName": "ListenPolicy",
     "SendPolicyName": "SendPolicy"
   },
-<<<<<<< HEAD
-=======
   "FunctionStorageContainerName": "function",
->>>>>>> 96889401
   "RootCertificateName": "RootCertificate" 
 }