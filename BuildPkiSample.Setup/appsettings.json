--- conflicted
+++ resolved
@@ -2,15 +2,8 @@
   "ClientId": "CLIENT_ID",
   "TenantId": "TENANT_ID",
   "SubscriptionId": "SUBSCRIPTION_ID",
-<<<<<<< HEAD
-  "ResourceGroupName": "BuildPkiSample",
-  "ResourceGroupLocation": "westeurope",
-  "VaultName": "VAULT_NAME",
-  "FunctionAppName": "FUNCTION_APP_NAME",
-  "CertificateName": "RootCertificate" 
-=======
   "ResourceNamePrefix": "YOUR_PREFIX",
   "RegionName": "westeurope",
-  "CertificateAuthorityClientId": "CERTIFICATE_AUTHORITY_CLIENT_ID" 
->>>>>>> d49097f7
+  "CertificateAuthorityClientId": "CERTIFICATE_AUTHORITY_CLIENT_ID",
+  "CertificateName": "RootCertificate" 
 }