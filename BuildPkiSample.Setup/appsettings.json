--- conflicted
+++ resolved
@@ -5,14 +5,10 @@
   "ResourceNamePrefix": "YOUR_PREFIX",
   "RegionName": "westeurope",
   "CertificateAuthorityClientId": "CERTIFICATE_AUTHORITY_CLIENT_ID",
-<<<<<<< HEAD
-  "CertificateRenewalQueueName": "certificaterenewalrequests",
-  "RootCertificateName": "RootCertificate" 
-=======
   "CertificateRenewalQueue": {
     "Name": "certificaterenewalrequests",
     "ListenPolicyName": "ListenPolicy",
     "SendPolicyName": "SendPolicy"
-  }
->>>>>>> a92d78d2
+  },
+  "RootCertificateName": "RootCertificate" 
 }