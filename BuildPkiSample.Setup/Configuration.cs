--- conflicted
+++ resolved
@@ -5,16 +5,9 @@
         public string ClientId { get; set; } = default!;
         public string TenantId { get; set; } = default!;
         public string SubscriptionId { get; set; } = default!;
-<<<<<<< HEAD
-        public string ResourceGroupName { get; set; } = default!;
-        public string ResourceGroupLocation { get; set; } = default!;
-        public string VaultName { get; set; } = default!;
-        public string FunctionAppName { get; set; } = default!;
-        public string CertificateName { get; set; } = default!;
-=======
         public string ResourceNamePrefix { get; set; } = default!;
         public string RegionName { get; set; } = default!;
         public string CertificateAuthorityClientId { get; set; } = default!;
->>>>>>> d49097f7
+        public string CertificateName { get; set; } = default!;
     }
 }