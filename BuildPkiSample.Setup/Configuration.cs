﻿namespace BuildPkiSample.Setup
{
    public class Configuration
    {
        public string ClientId { get; set; } = default!;
        public string TenantId { get; set; } = default!;
        public string SubscriptionId { get; set; } = default!;
        public string ResourceNamePrefix { get; set; } = default!;
        public string RegionName { get; set; } = default!;
        public string CertificateAuthorityClientId { get; set; } = default!;
<<<<<<< HEAD
        public string RootCertificateName { get; set; } = default!;
=======
        public string CertificateRenewalQueueName { get; set; } = default!;
>>>>>>> a4161572
    }
}<|MERGE_RESOLUTION|>--- conflicted
+++ resolved
@@ -8,10 +8,7 @@
         public string ResourceNamePrefix { get; set; } = default!;
         public string RegionName { get; set; } = default!;
         public string CertificateAuthorityClientId { get; set; } = default!;
-<<<<<<< HEAD
+        public string CertificateRenewalQueueName { get; set; } = default!;
         public string RootCertificateName { get; set; } = default!;
-=======
-        public string CertificateRenewalQueueName { get; set; } = default!;
->>>>>>> a4161572
     }
 }